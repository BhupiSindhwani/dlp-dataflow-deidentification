/*
 * Copyright 2018 Google LLC
 *
 * Licensed under the Apache License, Version 2.0 (the "License");
 * you may not use this file except in compliance with the License.
 * You may obtain a copy of the License at
 *
 *     http://www.apache.org/licenses/LICENSE-2.0
 *
 * Unless required by applicable law or agreed to in writing, software
 * distributed under the License is distributed on an "AS IS" BASIS,
 * WITHOUT WARRANTIES OR CONDITIONS OF ANY KIND, either express or implied.
 * See the License for the specific language governing permissions and
 * limitations under the License.
 */

package com.google.swarm.tokenization.common;

import java.io.BufferedReader;
import java.io.IOException;
import java.io.InputStream;
import java.io.InputStreamReader;
import java.nio.channels.Channels;
import java.nio.channels.ReadableByteChannel;
import java.security.GeneralSecurityException;
import java.util.ArrayList;
import java.util.Arrays;
import java.util.List;
import java.util.stream.Collectors;

import org.apache.beam.sdk.io.FileIO.ReadableFile;
import org.apache.beam.sdk.options.ValueProvider;
import org.apache.beam.sdk.util.Transport;
import org.slf4j.Logger;
import org.slf4j.LoggerFactory;

import com.google.api.client.json.JsonFactory;
import com.google.api.client.util.Charsets;
import com.google.api.services.bigquery.model.TableFieldSchema;
import com.google.api.services.bigquery.model.TableSchema;
import com.google.api.services.storage.Storage;
import com.google.privacy.dlp.v2.FieldId;
import com.google.privacy.dlp.v2.Table;
import com.google.privacy.dlp.v2.Value;

public class Util {

	public static final Logger LOG = LoggerFactory.getLogger(Util.class);
	static final JsonFactory JSON_FACTORY = Transport.getJsonFactory();

	public static String parseBucketName(String value) {
		// gs://name/ -> name
		return value.substring(5, value.length() - 1);
	}

	public static Table.Row convertCsvRowToTableRow(String row) {
		String[] values = row.split(",");
		Table.Row.Builder tableRowBuilder = Table.Row.newBuilder();
		for (String value : values) {
			tableRowBuilder.addValues(Value.newBuilder().setStringValue(value).build());
		}

		return tableRowBuilder.build();
	}

	public static int countRecords(BufferedReader reader) {
		return (int) reader.lines().count();

	}

	public static List<FieldId> getHeaders(BufferedReader reader) throws IOException {

		List<FieldId> headers = Arrays.stream(reader.readLine().split(","))
				.map(header -> FieldId.newBuilder().setName(header).build()).collect(Collectors.toList());
		return headers;
	}

	public static Table createDLPTable(List<FieldId> headers, List<String> lines) {

		List<Table.Row> rows = new ArrayList<>();
		lines.forEach(line -> {
			rows.add(convertCsvRowToTableRow(line));
		});
		Table table = Table.newBuilder().addAllHeaders(headers).addAllRows(rows).build();

		return table;

	}

	public static boolean findEncryptionType(String keyRing, String keyName, String csek, String csekhash) {

		return keyRing != null || keyName != null || csek != null || csekhash != null;
	}

	public static BufferedReader getReader(boolean customerSuppliedKey, String objectName, String bucketName,
			ReadableFile file, String key, ValueProvider<String> csekhash) {

		BufferedReader br = null;

		try {
			if (!customerSuppliedKey) {
				ReadableByteChannel channel = file.openSeekable();
				br = new BufferedReader(Channels.newReader(channel, Charsets.UTF_8.name()));
			} else {

				Storage storage = null;
				InputStream objectData = null;
				try {
					storage = StorageFactory.getService();
				} catch (GeneralSecurityException e) {
					LOG.error("Error Creating Storage API Client");
					e.printStackTrace();
				}
				try {
					objectData = StorageFactory.downloadObject(storage, bucketName, objectName, key, csekhash.get());
				} catch (Exception e) {
					LOG.error("Error Reading the Encrypted File in GCS- Customer Supplied Key");
					e.printStackTrace();
				}

				br = new BufferedReader(new InputStreamReader(objectData));

			}

		} catch (IOException e) {
			LOG.error("Error Reading the File " + e.getMessage());
			e.printStackTrace();
			System.exit(1);

		}

		return br;

	}

<<<<<<< HEAD
	public static String checkHeaderName(String name) {
		String checkedHeader = name.replaceAll("\\s", "_");
		checkedHeader = checkedHeader.replaceAll("'", "");
		checkedHeader = checkedHeader.replaceAll("/", "");
		return checkedHeader;
	}

=======
>>>>>>> 74b6cf8e
	@SuppressWarnings("serial")
	public static TableSchema getSchema(List<String> outputHeaders) {
		return new TableSchema().setFields(new ArrayList<TableFieldSchema>() {

			{

				outputHeaders.forEach(header -> {
					add(new TableFieldSchema().setName(header).setType("STRING"));

				});

			}

		});
	}

	public static String toJsonString(Object item) {
		if (item == null) {
			return null;
		}
		try {
			return JSON_FACTORY.toString(item);
		} catch (IOException e) {
			throw new RuntimeException(
					String.format("Cannot serialize %s to a JSON string.", item.getClass().getSimpleName()), e);
		}
	}

	public static String extractTableHeader(Table encryptedData) {

		StringBuffer bufferedWriter = new StringBuffer();
		List<FieldId> outputHeaderFields = encryptedData.getHeadersList();

		List<String> outputHeaders = outputHeaderFields.stream().map(FieldId::getName).collect(Collectors.toList());
		bufferedWriter.append(String.join(",", outputHeaders) + "\n");
		return bufferedWriter.toString();
	}
}<|MERGE_RESOLUTION|>--- conflicted
+++ resolved
@@ -133,7 +133,6 @@
 
 	}
 
-<<<<<<< HEAD
 	public static String checkHeaderName(String name) {
 		String checkedHeader = name.replaceAll("\\s", "_");
 		checkedHeader = checkedHeader.replaceAll("'", "");
@@ -141,8 +140,6 @@
 		return checkedHeader;
 	}
 
-=======
->>>>>>> 74b6cf8e
 	@SuppressWarnings("serial")
 	public static TableSchema getSchema(List<String> outputHeaders) {
 		return new TableSchema().setFields(new ArrayList<TableFieldSchema>() {
