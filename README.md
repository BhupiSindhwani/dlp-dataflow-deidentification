--- conflicted
+++ resolved
@@ -1,8 +1,4 @@
-<<<<<<< HEAD
 # Data Tokenization PoC Using Dataflow/Beam 2.8 & DLP API  
-=======
-# Data Tokenization PoC Using Dataflow/Beam 2.7 & DLP API  
->>>>>>> 74b6cf8e
 
 This solution deidentify sensitive PII data by using data flow and DLP API. Solution reads an encrypted CSV or text file from GCS and output to GCS and Big Query Table.   
 Some example use cases:  
@@ -19,8 +15,6 @@
 You can see there are some sensitive information in the blob. This program will inspect and deidentify for the all 4 info types in the example. This is useful for the use case where chat log or log files may contain sensitive information.        
 
 
-Currently it only supports reading file from GCS bucket and output to another GCS bucket.  
-
 Input file can use google managed key, customer supplied or customer managed encryption key. Please provide required arguments depends on the use case and encryption type.  
 
 ### Getting Started With Dataflow Template
@@ -31,7 +25,7 @@
 
 For fully or semi structure data, a template can be created by 
 ```
-gradle run -DmainClass=com.google.swarm.tokenization.CSVBatchPipeline  -Pargs="--streaming --project=<project_id>--runner=DataflowRunner --templateLocation=gs://<bucket>/<object>
+gradle run -DmainClass=com.google.swarm.tokenization.CSVStreamingPipeline  -Pargs="--streaming --project=<project_id>--runner=DataflowRunner --templateLocation=gs://<bucket>/<object>
 	 --gcpTempLocation=gs://<bucket>/<object>"
 ```
 For non structure data, a template can be created by 
@@ -41,6 +35,14 @@
 ```
 If the template is created successfully, you should see a "Template is created successfully" in the console log. 
 
+```
+Dataflow SDK version: 2.8.0
+Jan 22, 2019 9:20:11 AM org.apache.beam.runners.dataflow.DataflowRunner run
+INFO: Printed job specification to gs://df-template/dlp-tokenization
+Jan 22, 2019 9:20:12 AM org.apache.beam.runners.dataflow.DataflowRunner run
+INFO: Template successfully created.
+
+```
 Optionally, you can create a metadata file for the template:
 There is a metadata file needs to be uploaded in the same location where the template is created. Please see the metadata file (dlp-tokenization-metadata) as part of repo.
 
@@ -49,10 +51,10 @@
 (Alternatively you can also execute the template from Dataflow UI- Running Jobs from template- custom template-> Bucket location)
 
 ```
-gcloud dataflow jobs run test-run-1 --gcs-location gs://df-template/dlp-tokenization --parameters inputFile=gs://<path>/.csv,project=<id>,batchSize=4700,deidentifyTemplateName=projects/<id>/deidentifyTemplates/8658110966372436613,outputFile=gs://<path>,csek=CiQAbkxly/0bahEV7baFtLUmYF5pSx0+qdeleHOZmIPBVc7cnRISSQD7JBqXna11NmNa9NzAQuYBnUNnYZ81xAoUYtBFWqzHGklPMRlDgSxGxgzhqQB4zesAboXaHuTBEZM/4VD/C8HsicP6Boh6XXk=,csekhash=lzjD1iV85ZqaF/C+uGrVWsLq2bdN7nGIruTjT/mgNIE=,fileDecryptKeyName=gcs-bucket-encryption,fileDecryptKey=data-file-key 
-
-```
-Note: if you are using google managed key for input file, please ignore optional arguments like csek, csekhash, fileDecryptKeyName, fileDecryptKey
+gcloud dataflow jobs run test-run-1 --gcs-location gs://df-template/dlp-tokenization --parameters inputFile=gs://<path>/.csv,project=<id>,batchSize=4700,deidentifyTemplateName=projects/<id>/deidentifyTemplates/8658110966372436613,outputFile=gs://<path>,outputFile=gs://output-tokenization-data/<folder_name>>,dataset=<dataset_name>, pollingInterval=10,numWorkers=5,maxNumWorkers=10,workerMachineType=n1-highmem-8
+
+```
+Note: if you are using customer supplied key for input file, please also pass optional arguments like csek, csekhash, fileDecryptKeyName, fileDecryptKey
 
 ### Local Build & Run
 
@@ -62,26 +64,15 @@
 
 Example 1: Full Structure data
 ```
-<<<<<<< HEAD
-<<<<<<< HEAD
-<<<<<<< HEAD
-gradle run -DmainClass=com.google.swarm.tokenization.CSVBatchPipeline  -Pargs="--streaming --project=<id> --runner=DataflowRunner  --inputFile=gs://<bucket>/<object>.csv --batchSize=<n> --deidentifyTemplateName=projects/<id>/deidentifyTemplates/<id> --outputFile=gs://output-tokenization-data/output-structured-data --csek=CiQAbkxly/0bahEV7baFtLUmYF5pSx0+qdeleHOZmIPBVc7cnRISSQD7JBqXna11NmNa9NzAQuYBnUNnYZ81xAoUYtBFWqzHGklPMRlDgSxGxgzhqQB4zesAboXaHuTBEZM/4VD/C8HsicP6Boh6XXk= --csekhash=lzjD1iV85ZqaF/C+uGrVWsLq2bdN7nGIruTjT/mgNIE= --fileDecryptKeyName=gcs-bucket-encryption --fileDecryptKey=data-file-key --pollingInterval=10 --numWorkers=5 --workerMachineType=n1-highmem-2 --tableSpec=<project_id>:<dataset_id>.<table_id>
-=======
+
 gradle run -DmainClass=com.google.swarm.tokenization.CSVStreamingPipeline  -Pargs="--streaming --project=<id> --runner=DataflowRunner  --inputFile=gs://<bucket>/<object>.csv --batchSize=<n> --deidentifyTemplateName=projects/<id>/deidentifyTemplates/<id> --outputFile=gs://output-tokenization-data/output-structured-data --csek=CiQAbkxly/0bahEV7baFtLUmYF5pSx0+qdeleHOZmIPBVc7cnRISSQD7JBqXna11NmNa9NzAQuYBnUNnYZ81xAoUYtBFWqzHGklPMRlDgSxGxgzhqQB4zesAboXaHuTBEZM/4VD/C8HsicP6Boh6XXk= --csekhash=lzjD1iV85ZqaF/C+uGrVWsLq2bdN7nGIruTjT/mgNIE= --fileDecryptKeyName=gcs-bucket-encryption --fileDecryptKey=data-file-key --pollingInterval=10 --numWorkers=5 --workerMachineType=n1-highmem-2 --dataset=<dataset_id>
->>>>>>> 06ea8318fded484f385d1666fb04a1609c17c61b
-=======
-gradle run -DmainClass=com.google.swarm.tokenization.CSVStreamingPipeline  -Pargs="--streaming --project=<id> --runner=DataflowRunner  --inputFile=gs://<bucket>/<object>.csv --batchSize=<n> --deidentifyTemplateName=projects/<id>/deidentifyTemplates/<id> --outputFile=gs://output-tokenization-data/output-structured-data --csek=CiQAbkxly/0bahEV7baFtLUmYF5pSx0+qdeleHOZmIPBVc7cnRISSQD7JBqXna11NmNa9NzAQuYBnUNnYZ81xAoUYtBFWqzHGklPMRlDgSxGxgzhqQB4zesAboXaHuTBEZM/4VD/C8HsicP6Boh6XXk= --csekhash=lzjD1iV85ZqaF/C+uGrVWsLq2bdN7nGIruTjT/mgNIE= --fileDecryptKeyName=gcs-bucket-encryption --fileDecryptKey=data-file-key --pollingInterval=10 --numWorkers=5 --workerMachineType=n1-highmem-2 --dataset=<dataset_id>
->>>>>>> 06ea8318fded484f385d1666fb04a1609c17c61b
-=======
-gradle run -DmainClass=com.google.swarm.tokenization.CSVBatchPipeline  -Pargs="--streaming --project=<id> --runner=DataflowRunner  --inputFile=gs://<bucket>/<object>.csv --batchSize=<n> --deidentifyTemplateName=projects/<id>/deidentifyTemplates/<id> --outputFile=gs://output-tokenization-data/output-structured-data --csek=CiQAbkxly/0bahEV7baFtLUmYF5pSx0+qdeleHOZmIPBVc7cnRISSQD7JBqXna11NmNa9NzAQuYBnUNnYZ81xAoUYtBFWqzHGklPMRlDgSxGxgzhqQB4zesAboXaHuTBEZM/4VD/C8HsicP6Boh6XXk= --csekhash=lzjD1iV85ZqaF/C+uGrVWsLq2bdN7nGIruTjT/mgNIE= --fileDecryptKeyName=gcs-bucket-encryption --fileDecryptKey=data-file-key --pollingInterval=10 --numWorkers=5 --workerMachineType=n1-highmem-2 --tableSpec=<project_id>:<dataset_id>.<table_id>
->>>>>>> 74b6cf8e
 
 ```
 
 Example 2: Semi Structure Data
 
 ```
-gradle run -DmainClass=com.google.swarm.tokenization.CSVBatchPipeline  -Pargs="--streaming --project=<id> --runner=DataflowRunner  --inputFile=gs://<bucket>/<object>.csv --batchSize=<n> --deidentifyTemplateName=projects/<id>/deidentifyTemplates/<id> --outputFile=gs://output-tokenization-data/output-semi-structured-data --inspectTemplateName=--inspectTemplateName=projects/<id>/inspectTemplates/<id> --csek=CiQAbkxly/0bahEV7baFtLUmYF5pSx0+qdeleHOZmIPBVc7cnRISSQD7JBqXna11NmNa9NzAQuYBnUNnYZ81xAoUYtBFWqzHGklPMRlDgSxGxgzhqQB4zesAboXaHuTBEZM/4VD/C8HsicP6Boh6XXk= --csekhash=lzjD1iV85ZqaF/C+uGrVWsLq2bdN7nGIruTjT/mgNIE= --fileDecryptKeyName=gcs-bucket-encryption --fileDecryptKey=data-file-key --pollingInterval=10 --numWorkers=5 --workerMachineType=n1-highmem-2 --tableSpec=<project_id>:<dataset_id>.<table_id>
+gradle run -DmainClass=com.google.swarm.tokenization.CSVStreamingPipeline  -Pargs="--streaming --project=<id> --runner=DataflowRunner  --inputFile=gs://<bucket>/<object>.csv --batchSize=<n> --deidentifyTemplateName=projects/<id>/deidentifyTemplates/<id> --outputFile=gs://output-tokenization-data/output-semi-structured-data --inspectTemplateName=--inspectTemplateName=projects/<id>/inspectTemplates/<id> --csek=CiQAbkxly/0bahEV7baFtLUmYF5pSx0+qdeleHOZmIPBVc7cnRISSQD7JBqXna11NmNa9NzAQuYBnUNnYZ81xAoUYtBFWqzHGklPMRlDgSxGxgzhqQB4zesAboXaHuTBEZM/4VD/C8HsicP6Boh6XXk= --csekhash=lzjD1iV85ZqaF/C+uGrVWsLq2bdN7nGIruTjT/mgNIE= --fileDecryptKeyName=gcs-bucket-encryption --fileDecryptKey=data-file-key --pollingInterval=10 --numWorkers=5 --workerMachineType=n1-highmem-2 --dataset=<dataset_id>
 
 ```
 
@@ -122,13 +113,13 @@
 ```
  openssl base64 -d <<< encryption_key | openssl dgst -sha256 -binary | openssl base64
  
- After you run this command above by replacing with your own encription key created in the previous step, you will have to use this in the dataflow pipeline argument like:
+ After you run this command above by replacing with your own encryptions key created in the previous step, you will have to use this in the dataflow pipeline argument like:
  --csekhash=lzjD1iV85ZqaF/C+uGrVWsLq2bdN7nGIruTjT/mgNIE=
 ```
 Create DLP template using API explorer. Please look for DLP API how to guide. https://developers.google.com/apis-explorer/#p/dlp/v2/
 Please note there is NO code change required to make this program run. You will have to create your CSV data file and DLP template and pass it on to dataflow pipeline. 
 
-Create BQ dataset for tableSpec param.
+Create BQ dataset for tableSpec param. (Next release using Beam 2.9, this step will be automated. Currently this is on hold because of a known issue in beam 2.9 and File IO watch termination)
 https://cloud.google.com/bigquery/docs/datasets
 
 ### How the Batch Size works?
@@ -144,12 +135,10 @@
 If you notice resource exception error in the log, please reduce the number of workers passed as an argument. Example : --numWorkers=1 
 
 ### How the Dataflow pipeline works?
-It requires dataflow 2.6 and uses Splittable DoFn feature for both direct and dataflow runner. 
-
-Dataflow pipeline continuously poll for new file based on the -pollingInterval argument and create a unbounded data set. 
-
-```
-<<<<<<< HEAD
+
+1. Dataflow pipeline continuously poll for new file based on the -pollingInterval argument and create a unbounded data set. For each file, it executes a pardo to split the file in chunks based on batch size provided (3 times the batch size). For example: a CSV file containing 100 rows will be split into three sub lists (45, 45 10) for batch Size =15. If customer supplied key is used, transformation process will try to decrypt the customer supplied encryption key by calling KMS API to decrypt the file and create a buffered reader for processing.
+
+```
 
 		PCollection<KV<String, List<String>>> filesAndContents = p
 				.apply(FileIO.match().filepattern(options.getInputFile())
@@ -159,68 +148,113 @@
 								options.getFileDecryptKeyName(), options.getFileDecryptKey(),
 								options.as(GcpOptions.class).getProject(), options.getBatchSize())));
 
-=======
-p.apply(FileIO.match().filepattern(options.getInputFile()).continuously(
-				Duration.standardSeconds(options.getPollingInterval()),
-				Watch.Growth.never()))
->>>>>>> 74b6cf8e
-```
-
-Next transformation will try to decrypt the customer supplied encryption key (if used) to read the file and create a buffered reader. 
+```
+
+2. Next transformation will use Split DoFn based on each of sublist size and batch size provided. For example, list of 45 rows now further will be spilt into three lists each containing 15 elements. Split restriction will be like this: {[1,2],[2,3][3,4]}. This is how restrictions can call DLP API in parallel using split do FN. This only works for fully structured data. (CSVStreamingPipeline.java)
 Please see this link below to understand how initial, split and new tracker restriction work for parallel processing. 
 https://beam.apache.org/blog/2017/08/16/splittable-do-fn.html
 
-For the fully and semi structure use case, initial restriction is set to offset range (1, number of rows). Then the restriction is split based on batch size. For example: if the file has 100 rows 
-and batch size is 10. Initial restriction will be set to (1,100) and total number of restriction will be 10. Then restriction is split using offset of 1. {(1,2),(2,3)...(9,10)}. 
-
 ```
 @GetInitialRestriction
-		public OffsetRange getInitialRestriction(ReadableFile dataFile)
-				throws IOException, GeneralSecurityException {
-
-			int totalSplit = 1;
-
-			if (setProcessingforCurrentRestriction(dataFile)) {
-				totalSplit = this.numberOfRows / this.batchSize.get();
-				if ((this.numberOfRows % this.batchSize.get()) > 0) {
-					totalSplit = totalSplit + 1;
-				}
-				LOG.info("Initial Restriction range from 1 to: " + totalSplit);
-				br.close();
-
+	public OffsetRange getInitialRestriction(KV<String, List<String>> contents) {
+
+		this.numberOfRows = contents.getValue().size() - 1;
+		int totalSplit = 0;
+		totalSplit = this.numberOfRows / this.batchSize.get().intValue();
+		int remaining = this.numberOfRows % this.batchSize.get().intValue();
+
+		if (remaining > 0) {
+			totalSplit = totalSplit + 2;
+
+		} else {
+			totalSplit = totalSplit + 1;
+		}
+		LOG.info("Initial Restriction range from 1 to: {}", totalSplit);
+		return new OffsetRange(1, totalSplit);
+
+	}
+
+	@SplitRestriction
+	public void splitRestriction(KV<String, List<String>> contents, OffsetRange range,
+			OutputReceiver<OffsetRange> out) {
+		for (final OffsetRange p : range.split(1, 1)) {
+			out.output(p);
+
+		}
+	}
+
+	@NewTracker
+	public OffsetRangeTracker newTracker(OffsetRange range) {
+		return new OffsetRangeTracker(new OffsetRange(range.getFrom(), range.getTo()));
+
+	}
+
+```
+
+3. Next step is to create custom Row object from tokenized DLP table object and create a windowing for the given interval. By default it's 30 seconds.
+
+
+```
+PCollection<Row> dlpRows = dlpTables
+				.apply("DoDLPTokenization",
+						ParDo.of(new DLPTokenizationDoFn(options.as(GcpOptions.class).getProject(),
+								options.getDeidentifyTemplateName(), options.getInspectTemplateName())))
+				.apply(Window.<Row>into(FixedWindows.of(Duration.standardSeconds(options.getInterval())))
+						.triggering(
+								AfterProcessingTime.pastFirstElementInPane().plusDelayOf(Duration.standardMinutes(1)))
+						.discardingFiredPanes().withAllowedLateness(Duration.standardMinutes(1)));
+
+
+```
+
+
+4. For each window, pipeline will use Big Query Dynamic Destination class to create a table for the given dataset and the project. 
+
+<img width="262" alt="screen shot 2019-01-22 at 9 49 13 am" src="https://user-images.githubusercontent.com/27572451/51543244-22560300-1e2b-11e9-9aed-fa6457e65666.png">
+
+
+```
+dlpRows.apply("WriteToBQ",
+				BigQueryIO.<Row>write().to(new BQDestination(options.getDataset(),
+						options.as(GcpOptions.class).getProject()))
+						.withFormatFunction(new BQTableRowSF())
+						.withWriteDisposition(BigQueryIO.Write.WriteDisposition.WRITE_APPEND)
+						.withCreateDisposition(BigQueryIO.Write.CreateDisposition.CREATE_IF_NEEDED));					
+
+```
+
+5. For each window, pipeline will use FileIO.writeDynamic() with FileIO Sink to create csv files in GCS location provided.
+
+<img width="1533" alt="screen shot 2019-01-22 at 9 53 28 am" src="https://user-images.githubusercontent.com/27572451/51543453-98f30080-1e2b-11e9-95ee-ad6ce2eaa518.png">
+
+```
+
+		dlpRows.apply(MapElements.via(new SimpleFunction<Row, KV<String, Row>>() {
+			@Override
+			public KV<String, Row> apply(Row row) {
+				return KV.of(row.getTableId(), row);
 			}
-			return new OffsetRange(1, totalSplit + 1);
-
-		}
-		@SplitRestriction
-		public void splitRestriction(ReadableFile element, OffsetRange range,
-				OutputReceiver<OffsetRange> out) {
-			for (final OffsetRange p : range.split(1, 1)) {
-				out.output(p);
-
-			}
-		}
-
-		@NewTracker
-		public OffsetRangeTracker newTracker(OffsetRange range) {
-			return new OffsetRangeTracker(
-					new OffsetRange(range.getFrom(), range.getTo()));
-
-		}
-```
-
-For each split, 10 rows (--BatchSize=10) will be processed in parallel. 
-Pipeline calls the KMS api to decrypt the key in memory so that file can be read   
-If it's successful, file is successfully open and parsed by the batch size specified  
-It creates a DLP table object as a content item with the chunk data and call DLP api to tokenize  by using the template passed  
-At then end it writes the tokenized data in a GCS bucket. There is a default one minute window setup to output the file.  
-Please note for GMK or customer managed key use cases, there is no call to KMS is made.  
-Data is also written in Big Query. Table schema is created dynamiclly based on header. Table name is passed as an argument and will be created as part of the pipeline.
-Screen shot from dataflow pipeline. 
-<img width="308" alt="screen shot 2018-09-26 at 11 43 55 am" src="https://user-images.githubusercontent.com/27572451/46094922-40676b80-c189-11e8-814e-106850c00890.png">
-<img width="835" alt="screen shot 2018-09-26 at 11 44 11 am" src="https://user-images.githubusercontent.com/27572451/46094921-40676b80-c189-11e8-824b-1213fcbc8c2c.png">
+		})).apply(GroupByKey.<String, Row>create()).apply("WriteToGCS",
+				FileIO.<String, KV<String, Iterable<Row>>>writeDynamic()
+						.by((SerializableFunction<KV<String, Iterable<Row>>, String>) row -> {
+							return row.getKey();
+						}).via(new CSVSink()).to(options.getOutputFile()).withDestinationCoder(StringUtf8Coder.of())
+						.withNumShards(1).withNaming(key -> FileIO.Write.defaultNaming(key, ".csv")));
+
+
+```
+
+
+### PoC Sample Architecture
+
+<img width="990" alt="screen shot 2019-01-22 at 10 07 02 am" src="https://user-images.githubusercontent.com/27572451/51544259-837ed600-1e2d-11e9-8f75-58a4c41976ac.png"> . 
+
+<img width="1008" alt="screen shot 2019-01-22 at 10 08 11 am" src="https://user-images.githubusercontent.com/27572451/51544330-ac06d000-1e2d-11e9-9fec-11488459e400.png"> . 
+
+
+
+
 ### Known Issue
-<<<<<<< HEAD
 
 There is a bug relate to File.IO watch termination condition 
 https://issues.apache.org/jira/browse/BEAM-6352. 
@@ -248,10 +282,6 @@
 #### DLP APIs reaching default maximum quotas. Please reduce the number of workers if this happens. Next version, there will be an implementation of rate limiter.
 <img width="906" alt="screen shot 2018-08-11 at 12 08 03 am" src="https://user-images.githubusercontent.com/27572451/51545096-40256700-1e2f-11e9-851e-15e3968ca94e.png">
 
-=======
-Also there is a known issue regarding GRPC version conflict with other google cloud products. That's why in gradle build file uses shaded jar concept to build and compile. Once the issue is resolved, build file can be updated to take out shading part. (This only impacts Beam 2.0+).
-***Update: This issue is resolved at beam 2.7.  
->>>>>>> 74b6cf8e
 
 
 ### How to generate KMS wrapped key
@@ -484,4 +514,7 @@
 
 ### To Do
 
-- Unit Test and Code Coverage +- Unit Test and Code Coverage 
+- Rate Limiter
+- Dynamic bigquery dataset creation
+- Upgrade to 2.10 beam